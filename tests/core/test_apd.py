"""Test the APD module."""
import datetime
from unittest import mock

import aiohttp
from aioresponses import aioresponses
import asynctest
from faker import Faker
from loguru import logger
import pytest
from tenacity import RetryError
from tenacity import stop_after_attempt

from scrapd.core import apd
from scrapd.core.constant import Fields
from tests import mock_data
from tests.test_common import TEST_DATA_DIR
from tests.test_common import scenario_ids
from tests.test_common import scenario_inputs

# Disable logging for the tests.
logger.remove()

# Set faker object.
fake = Faker()


def load_test_page(page):
    """Load a test page."""
    page_fd = TEST_DATA_DIR / page
    return page_fd.read_text()


@pytest.fixture
def news_page(scope='session'):
    """Returns the test news page."""
    page_fd = TEST_DATA_DIR / 'news_page.html'
    return page_fd.read_text()


parse_twitter_fields_scenarios = {
    'traffic-fatality-2-3': {
        Fields.CASE: '19-0161105',
        Fields.CRASHES: '2',
    },
    'traffic-fatality-73-2': {
        Fields.AGE: 38,
        Fields.CASE: '18-3640187',
        Fields.CRASHES: '73',
        Fields.DOB: datetime.date(1980, 2, 9),
        Fields.DATE: datetime.date(2018, 12, 30),
        Fields.ETHNICITY: 'White',
        Fields.FIRST_NAME: 'Corbin',
        Fields.GENDER: 'male',
        Fields.LAST_NAME: 'Sabillon-Garcia',
        Fields.LOCATION: '1400 E. Highway 71 eastbound',
        Fields.NOTES: 'The preliminary investigation shows that a 2003 Ford F150 was '
        'traveling northbound on the US Highway 183 northbound ramp to E. '
        'Highway 71, eastbound. The truck went across the E. Highway 71 and '
        'US Highway 183 ramp, rolled and came to a stop north of the '
        'roadway.',
        Fields.TIME: datetime.time(2, 24),
    },
    'traffic-fatality-72-1': {
        Fields.CASE: '18-3551763',
        Fields.CRASHES: '72',
        Fields.DATE: datetime.date(2018, 12, 21),
        Fields.LOCATION: '9500 N Mopac SB',
        Fields.TIME: datetime.time(20, 20),
    },
    'traffic-fatality-71-2': {
        Fields.CASE: '18-3381590',
        Fields.CRASHES: '71',
        Fields.DATE: datetime.date(2018, 12, 4),
        Fields.LOCATION: '183 service road westbound and Payton Gin Rd.',
        Fields.TIME: datetime.time(20, 39),
    },
}

parse_page_content_scenarios = {
    'traffic-fatality-2-3': {
        **parse_twitter_fields_scenarios['traffic-fatality-2-3'],
        Fields.AGE: 58,
        Fields.CRASHES: '2',
        Fields.DOB: datetime.date(1960, 2, 15),
        Fields.DATE: datetime.date(2019, 1, 16),
        Fields.ETHNICITY: 'White',
        Fields.FIRST_NAME: 'Ann',
        Fields.GENDER: 'female',
        Fields.LAST_NAME: 'Bottenfield-Seago',
        Fields.LOCATION: 'West William Cannon Drive and Ridge Oak Road',
        Fields.TIME: datetime.time(15, 42),
    },
    'traffic-fatality-73-2': {
        Fields.AGE: 38,
        Fields.CASE: '18-3640187',
        Fields.CRASHES: '73',
        Fields.DOB: datetime.date(1980, 2, 9),
        Fields.DATE: datetime.date(2018, 12, 30),
        Fields.ETHNICITY: 'White',
        Fields.FIRST_NAME: 'Corbin',
        Fields.GENDER: 'male',
        Fields.LAST_NAME: 'Sabillon-Garcia',
        Fields.LOCATION: '1400 E. Highway 71 eastbound',
        Fields.TIME: datetime.time(2, 24),
    },
    'traffic-fatality-72-1': {
        **parse_twitter_fields_scenarios['traffic-fatality-72-1'],
        Fields.AGE: 22,
        Fields.DOB: datetime.date(1996, 3, 29),
        Fields.ETHNICITY: 'White',
        Fields.FIRST_NAME: 'Elijah',
        Fields.GENDER: 'male',
        Fields.LAST_NAME: 'Perales',
    },
    'traffic-fatality-71-2': {
        **parse_twitter_fields_scenarios['traffic-fatality-71-2'],
        Fields.DOB: datetime.date(1964, 6, 1),
        Fields.FIRST_NAME: 'Barkat',
        Fields.LAST_NAME: 'Umatia',
        Fields.ETHNICITY: 'Other',
        Fields.GENDER: 'male',
        Fields.AGE: 54,
    }
}

parse_page_scenarios = {
    'traffic-fatality-2-3': {
        **parse_page_content_scenarios['traffic-fatality-2-3'],
        **parse_twitter_fields_scenarios['traffic-fatality-2-3'],
    },
    'traffic-fatality-73-2': {
        **parse_page_content_scenarios['traffic-fatality-73-2'],
        **parse_twitter_fields_scenarios['traffic-fatality-73-2'],
    },
    'traffic-fatality-72-1': {
        **parse_page_content_scenarios['traffic-fatality-72-1'],
        **parse_twitter_fields_scenarios['traffic-fatality-72-1'],
    },
}


@pytest.mark.parametrize('input_,expected', (
    (
        mock_data.twitter_title_00,
        {
            'Fatal crashes this year': '73'
        },
    ),
    (None, {}),
))
def test_parse_twitter_title_00(input_, expected):
    """Ensure the Twitter title gets parsed correct."""
    actual = apd.parse_twitter_title(input_)
    assert actual == expected


@pytest.mark.parametrize('input_,expected', (
    (
        mock_data.twitter_description_00,
        {
            'Case': '18-3640187',
            'Date': datetime.date(2018, 12, 30),
            'Time': datetime.time(2, 24),
            'Location': '1400 E. Highway 71 eastbound',
            'DOB': datetime.date(1980, 2, 9),
            'Notes': 'The preliminary investigation shows that a 2003 Ford F150 was '
            'traveling northbound on the US Highway 183 northbound ramp to E. Highway 71, eastbound. '
            'The truck went across the E. Highway 71 and US Highway 183 ramp, rolled '
            'and came to a stop north of the roadway.',
            'Gender': 'male',
            'Ethnicity': 'White',
            'Last Name': 'Sabillon-Garcia',
            'First Name': 'Corbin',
            'Age': 38,
        },
    ),
    (None, {}),
))
def test_parse_twitter_description_00(input_, expected):
    """Ensure the Twitter description gets parsed correctly."""
    actual = apd.parse_twitter_description(input_)
    if 'Deceased' in actual:
        del actual['Deceased']
    assert actual == expected


def test_parse_twitter_description_01():
    """Ensure the Twitter description gets parsed correctly."""
    actual = apd.parse_twitter_description(mock_data.twitter_description_01)
    expected = {
        Fields.CASE: '19-0161105',
    }
    assert actual == expected


def test_parse_twitter_description_02():
    """Ensure a DOB recognized as a field can be parsed."""
    actual = apd.parse_twitter_description(mock_data.twitter_description_02)
    expected = {
        'Age': 57,
        'Case': '18-160882',
        'DOB': datetime.date(1961, 1, 22),
        'Date': datetime.date(2018, 1, 16),
        'Location': '1500 W. Slaughter Lane',
        'Time': datetime.time(17, 14),
    }
    if 'Deceased' in actual:
        del actual['Deceased']
    assert actual == expected


def test_parse_twitter_description_03():
    """Ensure a DOB recognized as a field can be parsed."""
    actual = apd.parse_twitter_description(mock_data.twitter_description_03)
    expected = {}
    assert actual == expected


@pytest.mark.parametrize('page,start,end',
                         scenario_inputs(mock_data.note_fields_scenarios),
                         ids=scenario_ids(mock_data.note_fields_scenarios))
def test_parse_notes_field(page, start, end):
    """Ensure Notes field are parsed correctly."""
    soup = apd.to_soup(page)
    deceased_tag_p, deceased_field_str = apd.parse_deceased_field(soup)
    notes = apd.notes_from_element(deceased_tag_p, deceased_field_str)
    assert notes.startswith(start)
    assert notes.endswith(end)


@pytest.mark.parametrize('page,start,end', (
    ('traffic-fatality-2-3', 'The preliminary investigation shows that the grey',
     'No charges are expected to be filed.'),
    ('traffic-fatality-4-6', 'The preliminary investigation shows that a black, Ford', 'scene at 01:48 a.m.'),
    ('traffic-fatality-15-4', 'Keaton', 'seatbelts. No charges are expected to be filed.'),
    ('traffic-fatality-16-4', 'The preliminary investigation revealed that the 2017', 'injuries on April 4, 2019.'),
    ('traffic-fatality-17-4', 'The preliminary investigation revealed that the 2010', 'at the time of the crash.'),
    ('traffic-fatality-20-4', 'The preliminary investigation revealed that a 2016',
     'pronounced deceased at the scene.'),
    ('traffic-fatality-25-4', 'Suspect Vehicle:  dark colored', 'damage to its right, front end.'),
    ('traffic-fatality-71-2', 'The preliminary investigation shows that a 2004 Honda sedan',
     'at the scene at 8:50 p.m.'),
    ('traffic-fatality-72-1', 'The preliminary investigation shows that the 2016 Indian',
     'whether charges will be filed.'),
    ('traffic-fatality-73-2', 'The preliminary investigation shows that a 2003 Ford F150',
     'St. David’s South Austin Hospital.'),
))
def test_parse_notes_field(page, start, end):
    page_text = load_test_page(page)
    parsed_content, r = apd.parse_page_content(page_text)
    notes = parsed_content[Fields.NOTES]
    assert notes.startswith(start)
    assert notes.endswith(end)


def test_extract_traffic_fatalities_page_details_link_00(news_page):
    """Ensure page detail links are extracted from news page."""
    actual = apd.extract_traffic_fatalities_page_details_link(news_page)
    expected = [
        ('/news/traffic-fatality-2-3', 'Traffic Fatality #2', '2'),
        ('/news/traffic-fatality-1-4', 'Traffic Fatality #1', '1'),
        ('/news/traffic-fatality-72-1', 'Traffic Fatality #72', '72'),
        ('/news/traffic-fatality-73-2', 'Traffic Fatality #73', '73'),
        ('/news/traffic-fatality-71-2', 'Traffic Fatality #71', '71'),
        ('/news/traffic-fatality-69-3', 'Traffic Fatality #69', '69'),
    ]
    assert actual == expected


@pytest.mark.parametrize('deceased,expected', (
    ("Rosbel “Rudy” Tamez, Hispanic male (D.O.B. 10-10-54)", {
        Fields.LAST_NAME: "Tamez",
<<<<<<< HEAD
        Fields.FIRST_NAME: "Rosbel"
||||||| merged common ancestors
        Fields.ETHNICITY: "Hispanic",
        Fields.GENDER: "male",
        Fields.DOB: date(1954, 10, 10),
=======
        Fields.ETHNICITY: "Hispanic",
        Fields.GENDER: "male",
        Fields.DOB: datetime.date(1954, 10, 10),
>>>>>>> 930fe8febff9a0df67636052a2e41273e272d00b
    }),
    ("Eva Marie Gonzales, W/F, DOB: 01-22-1961 (passenger)", {
        Fields.LAST_NAME: "Gonzales",
<<<<<<< HEAD
        Fields.FIRST_NAME: "Eva",
        Fields.GENDER: 'f'
||||||| merged common ancestors
        Fields.ETHNICITY: "White",
        Fields.GENDER: 'female',
        Fields.DOB: date(1961, 1, 22),
=======
        Fields.ETHNICITY: "White",
        Fields.GENDER: 'female',
        Fields.DOB: datetime.date(1961, 1, 22),
>>>>>>> 930fe8febff9a0df67636052a2e41273e272d00b
    }),
    (
        'DOB: 01-01-99',
        {
            Fields.DOB: datetime.date(1999, 1, 1),
        },
    ),
    (
        'Wing Cheung Chou | Asian male | 08/01/1949',
        {
            Fields.FIRST_NAME: "Wing",
            Fields.LAST_NAME: "Chou",
            Fields.ETHNICITY: "Asian",
            Fields.GENDER: "male",
            Fields.DOB: datetime.date(1949, 8, 1),
        },
    ),
    (
        'Christopher M Peterson W/M 10-8-1981',
        {
            Fields.FIRST_NAME: "Christopher",
            Fields.LAST_NAME: "Peterson",
            Fields.ETHNICITY: "White",
            Fields.GENDER: "male",
            Fields.DOB: datetime.date(1981, 10, 8),
        },
    ),
    (
        'Luis Angel Tinoco, Hispanic male (11-12-07',
        {
            Fields.FIRST_NAME: "Luis",
            Fields.LAST_NAME: "Tinoco",
            Fields.ETHNICITY: "Hispanic",
            Fields.GENDER: "male",
            Fields.DOB: datetime.date(2007, 11, 12)
        },
    ),
    (
        'Ronnie Lee Hall, White male, 8-28-51',
        {
            Fields.FIRST_NAME: "Ronnie",
            Fields.LAST_NAME: "Hall",
            Fields.ETHNICITY: "White",
            Fields.GENDER: "male",
            Fields.DOB: datetime.date(1951, 8, 28)
        },
    ),
    (
        'Hispanic male, 19 years of age',
        {
            Fields.ETHNICITY: "Hispanic",
            Fields.GENDER: "male",
            Fields.AGE: 19,
        },
    ),
    (
        'Patrick Leonard Ervin, Black male, D.O.B. August 30, 1966',
        {
            Fields.FIRST_NAME: "Patrick",
            Fields.LAST_NAME: "Ervin",
            Fields.ETHNICITY: "Black",
            Fields.GENDER: "male",
            Fields.DOB: datetime.date(1966, 8, 30)
        },
    ),
    (
        'Ernesto Gonzales Garcia, H/M, (DOB: 11/15/1977) ',
        {
            Fields.FIRST_NAME: "Ernesto",
            Fields.LAST_NAME: "Garcia",
            Fields.ETHNICITY: "Hispanic",
            Fields.GENDER: "male",
            Fields.DOB: datetime.date(1977, 11, 15)
        },
    ),
    (
        'B/F, DOB: 01-01-99',
        {
            Fields.ETHNICITY: "Black",
            Fields.GENDER: "female",
            Fields.DOB: datetime.date(1999, 1, 1)
        },
    ),
))
def test_parse_deceased_field(deceased, expected):
    d = apd.parse_deceased_field(deceased)
    for key in expected:
        assert d[key] == expected[key]


@pytest.mark.parametrize('name,expected', (
    (['Jonathan,', 'Garcia-Pineda,'], {
        'first': 'Jonathan',
        'last': 'Garcia-Pineda'
    }),
    (['Rosbel', '“Rudy”', 'Tamez'], {
        'first': 'Rosbel',
        'last': 'Tamez'
    }),
    (['Christopher', 'M', 'Peterson'], {
        'first': 'Christopher',
        'last': 'Peterson'
    }),
    (['David', 'Adam', 'Castro,'], {
        'first': 'David',
        'last': 'Castro'
    }),
    (['Delta', 'Olin,'], {
        'first': 'Delta',
        'last': 'Olin'
    }),
    (None, {
        'first': None,
        'last': None
    }),
))
def test_parse_name(name, expected):
    """Ensure parser finds the first and last name given the full name."""
    parsed = apd.parse_name(name)
    assert parsed.get("first") == expected["first"]
    assert parsed.get("last") == expected["last"]


def test_extract_traffic_fatalities_page_details_link_01():
    """Ensure page detail links are extracted from news page."""
    news_page = """
    <div class="views-field views-field-title">
        <span class="field-content">
            <a href="/news/traffic-fatality-59-update">Traffic Fatality #59- Update</a>
        </span>
    </div>
    """
    actual = apd.extract_traffic_fatalities_page_details_link(news_page)
    expected = [('/news/traffic-fatality-59-update', 'Traffic Fatality #59', '59')]
    assert actual == expected


def test_generate_detail_page_urls_00():
    """Ensure a full URL is generated from a partial one."""
    actual = apd.generate_detail_page_urls([
        ('/news/traffic-fatality-1-4', 'Traffic Fatality #1', '1'),
        ('/news/traffic-fatality-2-3', 'Traffic Fatality #2', '2'),
    ])
    expected = [
        'http://austintexas.gov/news/traffic-fatality-1-4',
        'http://austintexas.gov/news/traffic-fatality-2-3',
    ]
    assert actual == expected


def test_has_next_00(news_page):
    """Ensure we detect whether there are more news pages."""
    assert apd.has_next(news_page)


def test_has_next_01():
    """Ensure we detect whether there are no more news pages."""
    assert apd.has_next(None) is False


@pytest.mark.parametrize(
    'input_,expected',
    (('<div class="item-list"><ul class="pager"><li class="pager-previous first">&nbsp;</li>'
      '<li class="pager-current">1 of 27</li>'
      '<li class="pager-next last"><a title="Go to next page" href="/department/news/296-page=1">next ›</a></li>'
      '</ul></div>', True), ))
def test_has_next_02(input_, expected):
    """Ensure we detect whether there are more news pages."""
    assert apd.has_next(input_) == expected


@pytest.mark.parametrize('filename,expected', [(k, v) for k, v in parse_page_content_scenarios.items()])
def test_parse_page_content_00(filename, expected):
    """Ensure information are properly extracted from the content detail page.
           Don't compare notes if parsed from details page."""
    page_fd = TEST_DATA_DIR / filename
    page = page_fd.read_text()
    actual, err = apd.parse_page_content(page)
    if 'Notes' in actual and 'Notes' not in expected:
        del actual['Notes']
    if 'Deceased' in actual and 'Deceased' not in expected:
        del actual['Deceased']
    assert actual == expected


def test_parse_page_content_01(mocker):
    """Ensure a `process_deceased_field` exception is caught and does not propagate."""
    page_fd = TEST_DATA_DIR / 'traffic-fatality-2-3'
    page = page_fd.read_text()
    mocker.patch('scrapd.core.apd.process_deceased_field', side_effect=ValueError)
    result, err = apd.parse_page_content(page)
    if 'Deceased' in result:
        del result['Deceased']
    assert len(result) == 6


def test_parse_page_content_02(mocker):
    """Ensure a log entry is created if there is no deceased field."""
    result, err = apd.parse_page_content('Case: 01-2345678')
    assert result


def test_parse_page_content_03():
    """Ensure a missing case number raises an exception."""
    with pytest.raises(ValueError):
        apd.parse_page_content('The is no case number here.')


@pytest.mark.parametrize('filename,expected', [(k, v) for k, v in parse_twitter_fields_scenarios.items()])
def test_parse_twitter_fields_00(filename, expected):
    """Ensure information are properly extracted from the twitter fields on detail page."""
    page_fd = TEST_DATA_DIR / filename
    page = page_fd.read_text()
    actual = apd.parse_twitter_fields(page)
    if 'Deceased' in actual and 'Deceased' not in expected:
        del actual['Deceased']
    assert actual == expected


@pytest.mark.parametrize('filename,expected', [(k, v) for k, v in parse_page_scenarios.items()])
def test_parse_page_00(filename, expected):
    """Ensure information are properly extracted from the page.
       Don't compare notes if parsed from details page."""
    page_fd = TEST_DATA_DIR / filename
    page = page_fd.read_text()
    actual = apd.parse_page(page, fake.uri())
    if 'Notes' in actual and 'Notes' not in expected:
        del actual['Notes']
    assert actual == expected


@pytest.mark.parametrize('filename,expected', [(k, v) for k, v in parse_page_scenarios.items()])
def test_parse_page_01(mocker, filename, expected):
    """Ensuring ."""
    data = {}
    parsing_errors = ['one error']
    page_fd = TEST_DATA_DIR / filename
    page = page_fd.read_text()
    pc = mocker.patch('scrapd.core.apd.parse_page_content', return_value=(data, parsing_errors))
    _ = apd.parse_page(page, fake.uri())
    assert pc.called_once


@asynctest.patch("scrapd.core.apd.fetch_news_page",
                 side_effect=[load_test_page(page) for page in ['296', '296-page=1', '296-page=27']])
@asynctest.patch("scrapd.core.apd.fetch_detail_page", return_value=load_test_page('traffic-fatality-2-3'))
@pytest.mark.asyncio
async def test_date_filtering_00(fake_details, fake_news):
    """Ensure the date filtering do not fetch unnecessary data."""
    expected = 2
    data, actual = await apd.async_retrieve(pages=-1, from_="2050-01-02", to="2050-01-03")
    assert actual == expected
    assert isinstance(data, list)


@asynctest.patch("scrapd.core.apd.fetch_news_page",
                 side_effect=[load_test_page(page) for page in ['296', '296-page=1', '296-page=27']])
@asynctest.patch("scrapd.core.apd.fetch_detail_page", return_value=load_test_page('traffic-fatality-2-3'))
@pytest.mark.asyncio
async def test_date_filtering_01(fake_details, fake_news):
    """Ensure the date filtering do not fetch unnecessary data."""
    data, _ = await apd.async_retrieve(pages=-5, from_="2019-01-02", to="2019-01-03")
    assert isinstance(data, list)


@asynctest.patch("scrapd.core.apd.fetch_news_page",
                 side_effect=[load_test_page(page) for page in ['296', '296-page=1', '296-page=27']])
@asynctest.patch(
    "scrapd.core.apd.fetch_detail_page",
    side_effect=[load_test_page(page) for page in ['traffic-fatality-2-3'] + ['traffic-fatality-71-2'] * 14])
@pytest.mark.asyncio
async def test_date_filtering_02(fake_details, fake_news):
    """Ensure the date filtering do not fetch unnecessary data."""
    data, page_count = await apd.async_retrieve(from_="2019-01-16", to="2019-01-16")
    assert isinstance(data, list)
    assert len(data) == 1
    assert page_count == 2


@pytest.mark.asyncio
async def test_fetch_text_00():
    """Ensure `fetch_text` retries several times."""
    text = None
    apd.fetch_text.retry.sleep = mock.Mock()
    async with aiohttp.ClientSession() as session:
        try:
            text = await apd.fetch_text(session, 'fake_url')
        except Exception:
            pass
    assert not text
    assert apd.fetch_text.retry.statistics['attempt_number'] > 1


@pytest.mark.asyncio
async def test_fetch_text_01():
    """Ensure fetch_text retrieves some text."""
    url = fake.uri()
    with aioresponses() as m:
        m.get(url, payload=dict(foo='bar'))
        async with aiohttp.ClientSession() as session:
            text = await apd.fetch_text(session, url)
            assert '{"foo": "bar"}' == text


@asynctest.patch("scrapd.core.apd.fetch_news_page", side_effect=ValueError)
@pytest.mark.asyncio
async def test_async_retrieve_00(fake_news):
    """Ensure `async_retrieve` raises `ValueError` when `fetch_news_page` fails to retrieve data."""
    with pytest.raises(ValueError):
        await apd.async_retrieve()


@pytest.mark.parametrize('input_,expected', (
    ('<p><strong>Case:         </strong>19-0881844</p>', '19-0881844'),
    ('<p><strong>Case:</strong>           18-3640187</p>', '18-3640187'),
    ('<strong>Case:</strong></span><span style="color: rgb(32, 32, 32); '
     'font-family: &quot;Verdana&quot;,sans-serif; font-size: 10.5pt; '
     'mso-fareast-font-family: &quot;Times New Roman&quot;; '
     'mso-ansi-language: EN-US; mso-fareast-language: EN-US; mso-bidi-language: AR-SA; '
     'mso-bidi-font-family: &quot;Times New Roman&quot;;">           19-0161105</span></p>', '19-0161105'),
    ('<p><strong>Case:</strong>            18-1591949 </p>', '18-1591949'),
    ('<p><strong>Case:</strong>            18-590287<br />', '18-590287'),
))
def test_parse_case_field_00(input_, expected):
    """Ensure a case field gets parsed correctly."""
    actual = apd.parse_case_field(input_)
    assert actual == expected


@pytest.mark.parametrize(
    'input_, expected',
    (('<span property="dc:title" content="Traffic Fatality #12" class="rdf-meta element-hidden"></span>', '12'), ))
def test_parse_crashes_field_00(input_, expected):
    """Ensure the crashes field gets parsed correctly."""
    actual = apd.parse_crashes_field(input_)
    assert actual == expected


@asynctest.patch("scrapd.core.apd.fetch_detail_page", return_value='')
@pytest.mark.asyncio
async def test_fetch_and_parse_00(empty_page):
    """Ensure an empty page raises an exception."""
    with pytest.raises(RetryError):
        apd.fetch_and_parse.retry.stop = stop_after_attempt(1)
        await apd.fetch_and_parse(None, 'url')


@asynctest.patch("scrapd.core.apd.fetch_detail_page", return_value='Not empty page')
@pytest.mark.asyncio
async def test_fetch_and_parse_01(page, mocker):
    """Ensure a page that cannot be parsed returns an exception."""
    mocker.patch("scrapd.core.apd.parse_page", return_value={})
    with pytest.raises(RetryError):
        apd.fetch_and_parse.retry.stop = stop_after_attempt(1)
        await apd.fetch_and_parse(None, 'url')


@asynctest.patch("scrapd.core.apd.fetch_text", return_value='')
@pytest.mark.asyncio
async def test_fetch_news_page_00(fetch_text):
    """Ensure the fetch function is called with the right parameters."""
    page = 2
    params = {'page': page - 1}
    async with aiohttp.ClientSession() as session:
        try:
            await apd.fetch_news_page(session, page)
        except Exception:
            pass
    fetch_text.assert_called_once_with(session, apd.APD_URL, params)


@asynctest.patch("scrapd.core.apd.fetch_text", return_value='')
@pytest.mark.asyncio
async def test_fetch_detail_page_00(fetch_text):
    """Ensure the fetch function is called with the right parameters."""
    url = fake.uri()
    async with aiohttp.ClientSession() as session:
        try:
            await apd.fetch_detail_page(session, url)
        except Exception:
            pass
    fetch_text.assert_called_once_with(session, url)


@pytest.mark.parametrize('input_,expected',
                         (('<meta name="twitter:title" content="Traffic Fatality #2" />', 'Traffic Fatality #2'), ))
def test_extract_twitter_tittle_meta_00(input_, expected):
    """Ensure we can extract the twitter tittle from the meta tag."""
    actual = apd.extract_twitter_tittle_meta(input_)
    assert actual == expected


@pytest.mark.parametrize('input_,expected', (
    ('<meta name="twitter:description" content="Case:           18-3551763 Date:            December 21, 2018 '
     'Time:            8:20 p.m. Location:     9500 N Mopac SB" />',
     'Case:           18-3551763 Date:            December 21, 2018 Time:            8:20 p.m. '
     'Location:     9500 N Mopac SB'),
    ('<meta name="twitter:description" content="Case:           19-0161105" />', 'Case:           19-0161105'),
))
def test_extract_twitter_description_meta_00(input_, expected):
    """Ensure we can extract the twitter tittle from the meta tag."""
    actual = apd.extract_twitter_description_meta(input_)
    assert actual == expected


@pytest.mark.parametrize('input_,expected', (
    ('Time: </span>   Approximately 01:14a.m.', datetime.time(1, 14)),
    ('<tag>Time:     08:35 pm<br />', datetime.time(20, 35)),
    ('Time:  8:47  P.M.', datetime.time(20, 47)),
    ('Time:12:47 p.M.', datetime.time(12, 47)),
    ('Time: 5:16', datetime.time(5, 16)),
    ('Time: 05:16 ', datetime.time(5, 16)),
    ('Time: 18:26', datetime.time(18, 26)),
    ('Time: 22:56', datetime.time(22, 56)),
    ('Time: 54:34', None),
    ('Time: 28:24', None),
    ('Time: 4:66 pm', None),
    ('Time: 18:46 pm', datetime.time(18, 46)),
    ('Time: 00:24 a.m.', datetime.time(0, 24)),
    ('<p>	<strong>Time:</strong>       8 p.m.</p>', datetime.time(20, 0)),
))
def test_parse_time_field_00(input_, expected):
    """Ensure a time field gets parsed correctly."""
    actual = apd.parse_time_field(input_)
    assert actual == expected


@pytest.mark.parametrize('input_,expected', (
    ('<strong>Date:   </strong>April 18, 2019</p>', datetime.date(2019, 4, 18)),
    ('>Date:   </strong> Night of May 22 2019</p>', datetime.date(2019, 5, 22)),
    ('>Date:</span></strong>   Wednesday, Oct. 3, 2018</p>', datetime.date(2018, 10, 3)),
    ('>Date:  night Apr 1-2012</p>', datetime.date(2012, 4, 1)),
    ('>Date:  feb. 2 2018</p>', datetime.date(2018, 2, 2)),
    ('>Date:  10-1-17</p>', datetime.date(2017, 10, 1)),
    ('>Date:  Morning of 2,2,19 </p>', datetime.date(2019, 2, 2)),
    ('>Date:  3/3/19</p>', datetime.date(2019, 3, 3)),
    ('', None),
    ('>Date: Afternoon</p>', None),
))
def test_parse_date_field_00(input_, expected):
    """Ensure a date field gets parsed correctly."""
    actual = apd.parse_date_field(input_)
    assert actual == expected


@pytest.mark.parametrize('input_,expected', (
<<<<<<< HEAD
    (pytest.param('<p>	<strong>Deceased: </strong> Luis Fernando Martinez-Vertiz | Hispanic male | 04/03/1994</p>',
                  'Luis Fernando Martinez-Vertiz | Hispanic male | 04/03/1994',
                  id="p, strong, pipes")),
    (pytest.param('<p>	<strong>Deceased: </strong> Cecil Wade Walker, White male, D.O.B. 3-7-70</p>',
                  'Cecil Wade Walker, White male, D.O.B. 3-7-70',
                  id="p, strong, commas")),
    (pytest.param(
        '<p style="margin-left:.25in;">'
        '<strong>Deceased:&nbsp;</strong> Halbert Glen Hendricks | Black male | 9-24-78</p>',
        'Halbert Glen Hendricks | Black male | 9-24-78',
        id="p with style, strong, pipes")),
    (pytest.param('', '', id="Deceased tag not found")),
    (pytest.param(
        '<p>	<strong>Deceased:&nbsp; </strong>Hispanic male, 19 years of age<br>'
        '&nbsp;<br>'
        'The preliminary investigation revealed that a 2016, black Toyota 4Runner was exiting a private driveway at '
        '8000 W. Hwy. 290. Signs are posted for right turn only and the driver of the 4Runner failed to comply and '
        'made a left turn. A 2008, gray Ford Mustang was traveling westbound in the inside lane and attempted to avoid '
        'the 4Runner but struck its front end. The Mustang continued into eastbound lanes of traffic and was struck by '
        'a 2013, maroon Dodge Ram.<br>'
        '&nbsp;<br>'
        'The driver of the Mustang was pronounced deceased at the scene.<br>'
        '&nbsp;<br>'
        'Anyone with information regarding this case should call APD’s Vehicular Homicide Unit Detectives at '
        '(512) 974-6935. You can also submit tips by downloading APD’s mobile app, Austin PD, for free on '
        '<a href="https://austintexas.us5.list-manage.com/track/click?u=1861810ce1dca1a4c1673747c&amp;'
        'id=26ced4f341&amp;e=bcdeacc118">iPhone</a> and <a href="https://austintexas.us5.list-manage.com/track/click'
        '?u=1861810ce1dca1a4c1673747c&amp;id=3abaf7d912&amp;e=bcdeacc118">Android</a>.&nbsp;</p>',
        'Hispanic male, 19 years of age',
        id='XX years of age of age format + included in notes paragraph')),
    (pytest.param(
        '<p>	<strong><span style="font-family: &quot;Verdana&quot;,sans-serif;">Deceased:</span></strong>&nbsp; '
        '&nbsp;Ann Bottenfield-Seago, White female, DOB 02/15/1960<br>'
        '&nbsp;<br>'
        'The preliminary investigation shows that the grey, 2003 Volkwagen Jetta being driven by '
        'Ann Bottenfield-Seago failed to yield at a stop sign while attempting to turn westbound on to West William '
        'Cannon Drive from Ridge Oak Road. The Jetta collided with a black, 2017 Chevrolet truck that was eastbound in '
        'the inside lane of West William Cannon Drive. Bottenfield-Seago was pronounced deceased at the scene. The '
        'passenger in the Jetta and the driver of the truck were both transported to a local hospital with non-life '
        'threatening injuries. No charges are expected to be filed.<br>'
        '&nbsp;<br>'
        'APD is investigating this case. Anyone with information regarding this case should call APD’s Vehicular '
        'Homicide Unit Detectives at (512) 974-3761. You can also submit tips by downloading APD’s mobile app, '
        'Austin PD, for free on <a href="https://austintexas.us5.list-manage.com/track/click?'
        'u=1861810ce1dca1a4c1673747c&amp;id=d8c2ad5a29&amp;e=bcdeacc118"><span style="color: rgb(197, 46, 38); '
        'text-decoration: none; text-underline: none;">iPhone</span></a> and '
        '<a href="https://austintexas.us5.list-manage.com/track/click?'
        'u=1861810ce1dca1a4c1673747c&amp;id=5fcb8ff99e&amp;e=bcdeacc118"><span style="color: rgb(197, 46, 38); '
        'text-decoration: none; text-underline: none;">Android</span></a>.<br>'
        '&nbsp;<br>'
        'This is Austin’s second fatal traffic crash of 2018, resulting&nbsp;in two fatalities this year. At this time '
        'in 2018, there were two fatal traffic crashes and three traffic fatalities.<br>'
        '&nbsp;<br><strong><i><span style="font-family: &quot;Verdana&quot;,sans-serif;">These statements are based '
        'on the initial assessment of the fatal crash and investigation is still pending. Fatality information may '
        'change.</span></i></strong></p>',
        'Ann Bottenfield-Seago, White female, DOB 02/15/1960',
        id='included in notes paragraph')),
    (pytest.param(
        '<p>	<strong>Deceased:   </strong>David John Medrano,<strong> </strong>Hispanic male, D.O.B. 6-9-70</p>',
        'David John Medrano, Hispanic male, D.O.B. 6-9-70',
        id='stray strong in the middle')),
))
def test_parse_deceased_field_00(input_, expected):
    """Ensure the deceased field gets parsed correctly."""
    field = apd.to_soup(input_)
    _, deceased_str = apd.parse_deceased_field(field)
    assert deceased_str == expected
=======
    ('traffic-fatality-2-3', 'White female, DOB 02/15/1960'),
    ('traffic-fatality-4-6', 'White female, DOB 12/31/1960'),
    ('traffic-fatality-20-4', 'Hispanic male, 19 years of age'),
    ('traffic-fatality-25-4', ', Hispanic male, D.O.B. 6-9-70'),
    ('traffic-fatality-73-2', 'White male, DOB 02/09/80'),
))
def test_parse_deceased_field_00(input_, expected):
    """Ensure the deceased field gets parsed correctly."""
    page_text = load_test_page(input_)
    parsed_content, r = apd.parse_page_content(page_text)
    assert parsed_content[Fields.DECEASED].endswith(expected)
>>>>>>> de11d609


@pytest.mark.parametrize('input_,expected', (
    (
        {
            'Time': 345
        },
        {
            'Time': 345
        },
    ),
    (
        {
            'Time': ['123', '345']
        },
        {
            'Time': '123 345'
        },
    ),
    (
        {
            'Time': ' '
        },
        {},
    ),
    (
        {
            'Time': None
        },
        {},
    ),
))
def test_sanitize_fatality_entity(input_, expected):
    """Ensure field values are sanitized."""
    actual = apd.sanitize_fatality_entity(input_)
    assert actual == expected


@pytest.mark.parametrize('input_,expected', (
    (
        '>Location:</span></strong>     West William Cannon Drive and Ridge Oak Road</p>',
        'West William Cannon Drive and Ridge Oak Road',
    ),
    (
        '>Location:</strong>     183 service road westbound and Payton Gin Rd.</p>',
        '183 service road westbound and Payton Gin Rd.',
    ),
    (
        '<p>	<strong>Location:  </strong>8900 block of N Capital of Texas Highway   </p>',
        '8900 block of N Capital of Texas Highway   ',
    ),
))
def test_parse_location_field_00(input_, expected):
    """Ensure."""
    actual = apd.parse_location_field(input_)
    assert actual == expected<|MERGE_RESOLUTION|>--- conflicted
+++ resolved
@@ -270,33 +270,19 @@
 
 @pytest.mark.parametrize('deceased,expected', (
     ("Rosbel “Rudy” Tamez, Hispanic male (D.O.B. 10-10-54)", {
+        Fields.FIRST_NAME: "Rosbel",
         Fields.LAST_NAME: "Tamez",
-<<<<<<< HEAD
-        Fields.FIRST_NAME: "Rosbel"
-||||||| merged common ancestors
         Fields.ETHNICITY: "Hispanic",
         Fields.GENDER: "male",
         Fields.DOB: date(1954, 10, 10),
-=======
-        Fields.ETHNICITY: "Hispanic",
-        Fields.GENDER: "male",
-        Fields.DOB: datetime.date(1954, 10, 10),
->>>>>>> 930fe8febff9a0df67636052a2e41273e272d00b
     }),
     ("Eva Marie Gonzales, W/F, DOB: 01-22-1961 (passenger)", {
         Fields.LAST_NAME: "Gonzales",
-<<<<<<< HEAD
         Fields.FIRST_NAME: "Eva",
-        Fields.GENDER: 'f'
-||||||| merged common ancestors
-        Fields.ETHNICITY: "White",
-        Fields.GENDER: 'female',
-        Fields.DOB: date(1961, 1, 22),
-=======
+        Fields.LAST_NAME: "Gonzales",
         Fields.ETHNICITY: "White",
         Fields.GENDER: 'female',
         Fields.DOB: datetime.date(1961, 1, 22),
->>>>>>> 930fe8febff9a0df67636052a2e41273e272d00b
     }),
     (
         'DOB: 01-01-99',
@@ -381,8 +367,9 @@
         },
     ),
 ))
-def test_parse_deceased_field(deceased, expected):
-    d = apd.parse_deceased_field(deceased)
+def test_process_deceased_field_00(deceased, expected):
+    """Ensure a deceased field is parsed correctly."""
+    d = apd.process_deceased_field(deceased)
     for key in expected:
         assert d[key] == expected[key]
 
@@ -410,7 +397,11 @@
     }),
     (None, {
         'first': None,
-        'last': None
+        'last': None,
+    }),
+    (['Carlos', 'Cardenas', 'Jr.'], {
+        'first': 'Carlos',
+        'last': 'Cardenas',
     }),
 ))
 def test_parse_name(name, expected):
@@ -743,7 +734,6 @@
 
 
 @pytest.mark.parametrize('input_,expected', (
-<<<<<<< HEAD
     (pytest.param('<p>	<strong>Deceased: </strong> Luis Fernando Martinez-Vertiz | Hispanic male | 04/03/1994</p>',
                   'Luis Fernando Martinez-Vertiz | Hispanic male | 04/03/1994',
                   id="p, strong, pipes")),
@@ -811,19 +801,6 @@
     field = apd.to_soup(input_)
     _, deceased_str = apd.parse_deceased_field(field)
     assert deceased_str == expected
-=======
-    ('traffic-fatality-2-3', 'White female, DOB 02/15/1960'),
-    ('traffic-fatality-4-6', 'White female, DOB 12/31/1960'),
-    ('traffic-fatality-20-4', 'Hispanic male, 19 years of age'),
-    ('traffic-fatality-25-4', ', Hispanic male, D.O.B. 6-9-70'),
-    ('traffic-fatality-73-2', 'White male, DOB 02/09/80'),
-))
-def test_parse_deceased_field_00(input_, expected):
-    """Ensure the deceased field gets parsed correctly."""
-    page_text = load_test_page(input_)
-    parsed_content, r = apd.parse_page_content(page_text)
-    assert parsed_content[Fields.DECEASED].endswith(expected)
->>>>>>> de11d609
 
 
 @pytest.mark.parametrize('input_,expected', (
