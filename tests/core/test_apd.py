--- conflicted
+++ resolved
@@ -256,11 +256,6 @@
     (
         'DOB: 01-01-99',
         {
-<<<<<<< HEAD
-            Fields.DOB: '01-01-99',
-            Fields.LAST_NAME: '',
-            Fields.FIRST_NAME: '',
-=======
             Fields.DOB: date(1999, 1, 1),
         },
     ),
@@ -338,7 +333,6 @@
             Fields.ETHNICITY: "Black",
             Fields.GENDER: "female",
             Fields.DOB: date(1999, 1, 1)
->>>>>>> 04591c8d
         },
     ),
 ))
