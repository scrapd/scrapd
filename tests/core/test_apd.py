"""Test the APD module."""
from datetime import date
from unittest import mock

import aiohttp
from aioresponses import aioresponses
import asynctest
from faker import Faker
from loguru import logger
import pytest
from tenacity import RetryError
from tenacity import stop_after_attempt

from scrapd.core import apd
from scrapd.core.constant import Fields
from tests import mock_data
from tests.test_common import TEST_DATA_DIR
from tests.test_common import scenario_ids
from tests.test_common import scenario_inputs

# Disable logging for the tests.
logger.remove()

# Set faker object.
fake = Faker()


def load_test_page(page):
    """Load a test page."""
    page_fd = TEST_DATA_DIR / page
    return page_fd.read_text()


@pytest.fixture
def news_page(scope='session'):
    """Returns the test news page."""
    page_fd = TEST_DATA_DIR / 'news_page.html'
    return page_fd.read_text()


parse_twitter_fields_scenarios = {
    'traffic-fatality-2-3': {
        Fields.CASE: '19-0161105',
        Fields.CRASHES: '2',
    },
    'traffic-fatality-73-2': {
        Fields.AGE: 38,
        Fields.CASE: '18-3640187',
        Fields.CRASHES: '73',
        Fields.DOB: date(1980, 2, 9),
        Fields.DATE: date(2018, 12, 30),
        Fields.ETHNICITY: 'White',
        Fields.FIRST_NAME: 'Corbin',
        Fields.GENDER: 'male',
        Fields.LAST_NAME: 'Sabillon-Garcia',
        Fields.LOCATION: '1400 E. Highway 71 eastbound',
        Fields.NOTES: 'The preliminary investigation shows that a 2003 Ford F150 was '
        'traveling northbound on the US Highway 183 northbound ramp to E. '
        'Highway 71, eastbound. The truck went across the E. Highway 71 and '
        'US Highway 183 ramp, rolled and came to a stop north of the '
        'roadway.',
        Fields.TIME: '2:24 a.m.',
    },
    'traffic-fatality-72-1': {
        Fields.CASE: '18-3551763',
        Fields.CRASHES: '72',
        Fields.DATE: date(2018, 12, 21),
        Fields.LOCATION: '9500 N Mopac SB',
        Fields.TIME: '8:20 p.m.',
    },
    'traffic-fatality-71-2': {
        Fields.CASE: '18-3381590',
        Fields.CRASHES: '71',
        Fields.DATE: date(2018, 12, 4),
        Fields.LOCATION: '183 service road westbound and Payton Gin Rd.',
        Fields.TIME: '8:39 p.m.',
    },
}

parse_page_content_scenarios = {
    'traffic-fatality-2-3': {
        **parse_twitter_fields_scenarios['traffic-fatality-2-3'],
        Fields.AGE: 58,
        Fields.CRASHES: '2',
        Fields.DOB: date(1960, 2, 15),
        Fields.DATE: date(2019, 1, 16),
        Fields.ETHNICITY: 'White',
        Fields.FIRST_NAME: 'Ann',
        Fields.GENDER: 'female',
        Fields.LAST_NAME: 'Bottenfield-Seago',
        Fields.LOCATION: 'West William Cannon Drive and Ridge Oak Road',
        Fields.TIME: '3:42 p.m.',
    },
    'traffic-fatality-73-2': {
        Fields.AGE: 38,
        Fields.CASE: '18-3640187',
        Fields.CRASHES: '73',
        Fields.DOB: date(1980, 2, 9),
        Fields.DATE: date(2018, 12, 30),
        Fields.ETHNICITY: 'White',
        Fields.FIRST_NAME: 'Corbin',
        Fields.GENDER: 'male',
        Fields.LAST_NAME: 'Sabillon-Garcia',
        Fields.LOCATION: '1400 E. Highway 71 eastbound',
        Fields.TIME: '2:24 a.m.',
    },
    'traffic-fatality-72-1': {
        **parse_twitter_fields_scenarios['traffic-fatality-72-1'],
        Fields.AGE: 22,
        Fields.DOB: date(1996, 3, 29),
        Fields.ETHNICITY: 'White',
        Fields.FIRST_NAME: 'Elijah',
        Fields.GENDER: 'male',
        Fields.LAST_NAME: 'Perales',
    },
    'traffic-fatality-71-2': {
        **parse_twitter_fields_scenarios['traffic-fatality-71-2'],
        Fields.DOB: date(1964, 6, 1),
        Fields.FIRST_NAME: 'Barkat',
        Fields.LAST_NAME: 'Umatia',
        Fields.ETHNICITY: 'Other',
        Fields.GENDER: 'male',
        Fields.AGE: 54,
    }
}

parse_page_scenarios = {
    'traffic-fatality-2-3': {
        **parse_page_content_scenarios['traffic-fatality-2-3'],
        **parse_twitter_fields_scenarios['traffic-fatality-2-3'],
    },
    'traffic-fatality-73-2': {
        **parse_page_content_scenarios['traffic-fatality-73-2'],
        **parse_twitter_fields_scenarios['traffic-fatality-73-2'],
    },
    'traffic-fatality-72-1': {
        **parse_page_content_scenarios['traffic-fatality-72-1'],
        **parse_twitter_fields_scenarios['traffic-fatality-72-1'],
    },
}


@pytest.mark.parametrize('input_,expected', (
    (
        mock_data.twitter_title_00,
        {
            'Fatal crashes this year': '73'
        },
    ),
    (None, {}),
))
def test_parse_twitter_title_00(input_, expected):
    """Ensure the Twitter title gets parsed correct."""
    actual = apd.parse_twitter_title(input_)
    assert actual == expected


@pytest.mark.parametrize('input_,expected', (
    (
        mock_data.twitter_description_00,
        {
            'Case': '18-3640187',
            'Date': date(2018, 12, 30),
            'Time': '2:24 a.m.',
            'Location': '1400 E. Highway 71 eastbound',
            'DOB': date(1980, 2, 9),
            'Notes': 'The preliminary investigation shows that a 2003 Ford F150 was '
            'traveling northbound on the US Highway 183 northbound ramp to E. Highway 71, eastbound. '
            'The truck went across the E. Highway 71 and US Highway 183 ramp, rolled '
            'and came to a stop north of the roadway.',
            'Gender': 'male',
            'Ethnicity': 'White',
            'Last Name': 'Sabillon-Garcia',
            'First Name': 'Corbin',
            'Age': 38,
        },
    ),
    (None, {}),
))
def test_parse_twitter_description_00(input_, expected):
    """Ensure the Twitter description gets parsed correctly."""
    actual = apd.parse_twitter_description(input_)
    assert actual == expected


def test_parse_twitter_description_01():
    """Ensure the Twitter description gets parsed correctly."""
    actual = apd.parse_twitter_description(mock_data.twitter_description_01)
    expected = {
        Fields.CASE: '19-0161105',
    }
    assert actual == expected


def test_parse_twitter_description_02():
    """Ensure a DOB recognized as a field can be parsed."""
    actual = apd.parse_twitter_description(mock_data.twitter_description_02)
    expected = {
        'Age': 57,
        'Case': '18-160882',
        'DOB': date(1961, 1, 22),
        'Date': date(2018, 1, 16),
        'Location': '1500 W. Slaughter Lane',
        'Time': '5:14 p.m.',
    }
    assert actual == expected


def test_parse_twitter_description_03():
    """Ensure a DOB recognized as a field can be parsed."""
    actual = apd.parse_twitter_description(mock_data.twitter_description_03)
    expected = {}
    assert actual == expected


parse_details_page_notes_scenarios = [
    ((mock_data.details_page_notes_01, ''), 'Ensure a malformed entry is not parsed'),
    ((mock_data.details_page_notes_02, mock_data.details_page_notes_02_expected),
     'Ensure details page notes parsed correctly'),
]


@pytest.mark.parametrize('input_,expected',
                         scenario_inputs(parse_details_page_notes_scenarios),
                         ids=scenario_ids(parse_details_page_notes_scenarios))
def test_parse_details_page_notes_01(input_, expected):
    """Ensure details page notes parsed correctly."""
    actual = apd.parse_details_page_notes(input_)
    assert actual == expected


def test_extract_traffic_fatalities_page_details_link_00(news_page):
    """Ensure page detail links are extracted from news page."""
    actual = apd.extract_traffic_fatalities_page_details_link(news_page)
    expected = [
        ('/news/traffic-fatality-2-3', 'Traffic Fatality #2', '2'),
        ('/news/traffic-fatality-1-4', 'Traffic Fatality #1', '1'),
        ('/news/traffic-fatality-72-1', 'Traffic Fatality #72', '72'),
        ('/news/traffic-fatality-73-2', 'Traffic Fatality #73', '73'),
        ('/news/traffic-fatality-71-2', 'Traffic Fatality #71', '71'),
        ('/news/traffic-fatality-69-3', 'Traffic Fatality #69', '69'),
    ]
    assert actual == expected


<<<<<<< HEAD
@pytest.mark.parametrize('deceased,expected', (
    ("Rosbel “Rudy” Tamez, Hispanic male (D.O.B. 10-10-54)", {
        Fields.LAST_NAME: "Tamez",
        Fields.FIRST_NAME: "Rosbel"
    }),
    ("Eva Marie Gonzales, W/F, DOB: 01-22-1961 (passenger)", {
        Fields.LAST_NAME: "Gonzales",
        Fields.FIRST_NAME: "Eva",
        Fields.GENDER: 'f'
    }),
    (
        'DOB: 01-01-99',
        {
            Fields.DOB: '01-01-99',
            Fields.LAST_NAME: '',
            Fields.FIRST_NAME: '',
        },
    ),
))
def test_parse_deceased_field(deceased, expected):
    d = apd.parse_deceased_field(deceased)
    for key in expected:
        assert d[key] == expected[key]


@pytest.mark.parametrize('name,expected', (
    (['Jonathan,', 'Garcia-Pineda,'], {
        'first': 'Jonathan',
        'last': 'Garcia-Pineda'
    }),
    (['Rosbel', '“Rudy”', 'Tamez'], {
        'first': 'Rosbel',
        'last': 'Tamez'
    }),
    (['Christopher', 'M', 'Peterson'], {
        'first': 'Christopher',
        'last': 'Peterson'
    }),
    (['David', 'Adam', 'Castro,'], {
        'first': 'David',
        'last': 'Castro'
    }),
    (['Delta', 'Olin,'], {
        'first': 'Delta',
        'last': 'Olin'
    }),
    (None, {
        'first': None,
        'last': None
    }),
))
def test_parse_name(name, expected):
    """Ensure parser finds the first and last name given the full name."""
    parsed = apd.parse_name(name)
    assert parsed.get("first") == expected["first"]
    assert parsed.get("last") == expected["last"]


||||||| merged common ancestors
=======
@pytest.mark.parametrize('deceased,expected', (
    ("Rosbel “Rudy” Tamez, Hispanic male (D.O.B. 10-10-54)", {
        Fields.FIRST_NAME: "Rosbel",
        Fields.LAST_NAME: "Tamez",
        Fields.ETHNICITY: "Hispanic",
        Fields.GENDER: "male",
        Fields.DOB: date(1954, 10, 10),
    }),
    ("Eva Marie Gonzales, W/F, DOB: 01-22-1961 (passenger)", {
        Fields.FIRST_NAME: "Eva",
        Fields.LAST_NAME: "Gonzales",
        Fields.ETHNICITY: "White",
        Fields.GENDER: 'female',
        Fields.DOB: date(1961, 1, 22),
    }),
    (
        'DOB: 01-01-99',
        {
            Fields.DOB: date(1999, 1, 1),
        },
    ),
    (
        'Wing Cheung Chou | Asian male | 08/01/1949',
        {
            Fields.FIRST_NAME: "Wing",
            Fields.LAST_NAME: "Chou",
            Fields.ETHNICITY: "Asian",
            Fields.GENDER: "male",
            Fields.DOB: date(1949, 8, 1),
        },
    ),
    (
        'Christopher M Peterson W/M 10-8-1981',
        {
            Fields.FIRST_NAME: "Christopher",
            Fields.LAST_NAME: "Peterson",
            Fields.ETHNICITY: "White",
            Fields.GENDER: "male",
            Fields.DOB: date(1981, 10, 8),
        },
    ),
    (
        'Luis Angel Tinoco, Hispanic male (11-12-07',
        {
            Fields.FIRST_NAME: "Luis",
            Fields.LAST_NAME: "Tinoco",
            Fields.ETHNICITY: "Hispanic",
            Fields.GENDER: "male",
            Fields.DOB: date(2007, 11, 12)
        },
    ),
    (
        'Ronnie Lee Hall, White male, 8-28-51',
        {
            Fields.FIRST_NAME: "Ronnie",
            Fields.LAST_NAME: "Hall",
            Fields.ETHNICITY: "White",
            Fields.GENDER: "male",
            Fields.DOB: date(1951, 8, 28)
        },
    ),
    (
        'Hispanic male, 19 years of age',
        {
            Fields.ETHNICITY: "Hispanic",
            Fields.GENDER: "male",
            Fields.AGE: 19,
        },
    ),
    (
        'Ernesto Gonzales Garcia, H/M, (DOB: 11/15/1977) ',
        {
            Fields.FIRST_NAME: "Ernesto",
            Fields.LAST_NAME: "Garcia",
            Fields.ETHNICITY: "Hispanic",
            Fields.GENDER: "male",
            Fields.DOB: date(1977, 11, 15)
        },
    ),
    (
        'B/F, DOB: 01-01-99',
        {
            Fields.ETHNICITY: "Black",
            Fields.GENDER: "female",
            Fields.DOB: date(1999, 1, 1)
        },
    ),
))
def test_process_deceased_field_00(deceased, expected):
    """Ensure a deceased field is parsed correctly."""
    d = apd.process_deceased_field(deceased)
    for key in expected:
        assert d[key] == expected[key]


@pytest.mark.parametrize('name,expected', (
    (['Jonathan,', 'Garcia-Pineda,'], {
        'first': 'Jonathan',
        'last': 'Garcia-Pineda'
    }),
    (['Rosbel', '“Rudy”', 'Tamez'], {
        'first': 'Rosbel',
        'last': 'Tamez'
    }),
    (['Christopher', 'M', 'Peterson'], {
        'first': 'Christopher',
        'last': 'Peterson'
    }),
    (['David', 'Adam', 'Castro,'], {
        'first': 'David',
        'last': 'Castro'
    }),
    (['Delta', 'Olin,'], {
        'first': 'Delta',
        'last': 'Olin'
    }),
    (None, {
        'first': None,
        'last': None,
    }),
    (['Carlos', 'Cardenas', 'Jr.'], {
        'first': 'Carlos',
        'last': 'Cardenas',
    }),
))
def test_parse_name(name, expected):
    """Ensure parser finds the first and last name given the full name."""
    parsed = apd.parse_name(name)
    assert parsed.get("first") == expected["first"]
    assert parsed.get("last") == expected["last"]


>>>>>>> 61b11f2624c5245bb4b37b278a29cc3b56dcb855
def test_extract_traffic_fatalities_page_details_link_01():
    """Ensure page detail links are extracted from news page."""
    news_page = """
    <div class="views-field views-field-title">
        <span class="field-content">
            <a href="/news/traffic-fatality-59-update">Traffic Fatality #59- Update</a>
        </span>
    </div>
    """
    actual = apd.extract_traffic_fatalities_page_details_link(news_page)
    expected = [('/news/traffic-fatality-59-update', 'Traffic Fatality #59', '59')]
    assert actual == expected


def test_generate_detail_page_urls_00():
    """Ensure a full URL is generated from a partial one."""
    actual = apd.generate_detail_page_urls([
        ('/news/traffic-fatality-1-4', 'Traffic Fatality #1', '1'),
        ('/news/traffic-fatality-2-3', 'Traffic Fatality #2', '2'),
    ])
    expected = [
        'http://austintexas.gov/news/traffic-fatality-1-4',
        'http://austintexas.gov/news/traffic-fatality-2-3',
    ]
    assert actual == expected


def test_has_next_00(news_page):
    """Ensure we detect whether there are more news pages."""
    assert apd.has_next(news_page)


def test_has_next_01():
    """Ensure we detect whether there are no more news pages."""
    assert apd.has_next(None) is False


@pytest.mark.parametrize(
    'input_,expected',
    (('<div class="item-list"><ul class="pager"><li class="pager-previous first">&nbsp;</li>'
      '<li class="pager-current">1 of 27</li>'
      '<li class="pager-next last"><a title="Go to next page" href="/department/news/296-page=1">next ›</a></li>'
      '</ul></div>', True), ))
def test_has_next_02(input_, expected):
    """Ensure we detect whether there are more news pages."""
    assert apd.has_next(input_) == expected


@pytest.mark.parametrize('filename,expected', [(k, v) for k, v in parse_page_content_scenarios.items()])
def test_parse_page_content_00(filename, expected):
    """Ensure information are properly extracted from the content detail page.
           Don't compare notes if parsed from details page."""
    page_fd = TEST_DATA_DIR / filename
    page = page_fd.read_text()
    actual = apd.parse_page_content(page)
    if 'Notes' in actual and 'Notes' not in expected:
        del actual['Notes']
    assert actual == expected


def test_parse_page_content_01(mocker):
    """Ensure a `process_deceased_field` exception is caught and does not propagate."""
    page_fd = TEST_DATA_DIR / 'traffic-fatality-2-3'
    page = page_fd.read_text()
    mocker.patch('scrapd.core.apd.process_deceased_field', side_effect=ValueError)
    result = apd.parse_page_content(page)
    assert len(result) == 6


def test_parse_page_content_02(mocker):
    """Ensure a log entry is created if there is no deceased field."""
    result = apd.parse_page_content('Case: 01-2345678')
    assert result


def test_parse_page_content_03():
    """Ensure a missing case number raises an exception."""
    with pytest.raises(ValueError):
        apd.parse_page_content('The is no case number here.')


@pytest.mark.parametrize('filename,expected', [(k, v) for k, v in parse_twitter_fields_scenarios.items()])
def test_parse_twitter_fields_00(filename, expected):
    """Ensure information are properly extracted from the twitter fields on detail page."""
    page_fd = TEST_DATA_DIR / filename
    page = page_fd.read_text()
    actual = apd.parse_twitter_fields(page)
    assert actual == expected


@pytest.mark.parametrize('filename,expected', [(k, v) for k, v in parse_page_scenarios.items()])
def test_parse_page_00(filename, expected):
    """Ensure information are properly extracted from the page.
       Don't compare notes if parsed from details page."""
    page_fd = TEST_DATA_DIR / filename
    page = page_fd.read_text()
    actual = apd.parse_page(page)
    if 'Notes' in actual and 'Notes' not in expected:
        del actual['Notes']
    assert actual == expected


@asynctest.patch("scrapd.core.apd.fetch_news_page",
                 side_effect=[load_test_page(page) for page in ['296', '296-page=1', '296-page=27']])
@asynctest.patch("scrapd.core.apd.fetch_detail_page", return_value=load_test_page('traffic-fatality-2-3'))
@pytest.mark.asyncio
async def test_date_filtering_00(fake_details, fake_news):
    """Ensure the date filtering do not fetch unnecessary data."""
    expected = 2
    data, actual = await apd.async_retrieve(pages=-1, from_="2050-01-02", to="2050-01-03")
    assert actual == expected
    assert isinstance(data, list)


@asynctest.patch("scrapd.core.apd.fetch_news_page",
                 side_effect=[load_test_page(page) for page in ['296', '296-page=1', '296-page=27']])
@asynctest.patch("scrapd.core.apd.fetch_detail_page", return_value=load_test_page('traffic-fatality-2-3'))
@pytest.mark.asyncio
async def test_date_filtering_01(fake_details, fake_news):
    """Ensure the date filtering do not fetch unnecessary data."""
    data, _ = await apd.async_retrieve(pages=-5, from_="2019-01-02", to="2019-01-03")
    assert isinstance(data, list)


@asynctest.patch("scrapd.core.apd.fetch_news_page",
                 side_effect=[load_test_page(page) for page in ['296', '296-page=1', '296-page=27']])
@asynctest.patch(
    "scrapd.core.apd.fetch_detail_page",
    side_effect=[load_test_page(page) for page in ['traffic-fatality-2-3'] + ['traffic-fatality-71-2'] * 14])
@pytest.mark.asyncio
async def test_date_filtering_02(fake_details, fake_news):
    """Ensure the date filtering do not fetch unnecessary data."""
    data, page_count = await apd.async_retrieve(from_="2019-01-16", to="2019-01-16")
    assert isinstance(data, list)
    assert len(data) == 1
    assert page_count == 2


@pytest.mark.asyncio
async def test_fetch_text_00():
    """Ensure `fetch_text` retries several times."""
    text = None
    apd.fetch_text.retry.sleep = mock.Mock()
    async with aiohttp.ClientSession() as session:
        try:
            text = await apd.fetch_text(session, 'fake_url')
        except Exception:
            pass
    assert not text
    assert apd.fetch_text.retry.statistics['attempt_number'] > 1


@pytest.mark.asyncio
async def test_fetch_text_01():
    """Ensure fetch_text retrieves some text."""
    url = fake.uri()
    with aioresponses() as m:
        m.get(url, payload=dict(foo='bar'))
        async with aiohttp.ClientSession() as session:
            text = await apd.fetch_text(session, url)
            assert '{"foo": "bar"}' == text


@asynctest.patch("scrapd.core.apd.fetch_news_page", side_effect=ValueError)
@pytest.mark.asyncio
async def test_async_retrieve_00(fake_news):
    """Ensure `async_retrieve` raises `ValueError` when `fetch_news_page` fails to retrieve data."""
    with pytest.raises(ValueError):
        await apd.async_retrieve()


@pytest.mark.parametrize('input_,expected', (
    ('<p><strong>Case:         </strong>19-0881844</p>', '19-0881844'),
    ('<p><strong>Case:</strong>           18-3640187</p>', '18-3640187'),
    ('<strong>Case:</strong></span><span style="color: rgb(32, 32, 32); '
     'font-family: &quot;Verdana&quot;,sans-serif; font-size: 10.5pt; '
     'mso-fareast-font-family: &quot;Times New Roman&quot;; '
     'mso-ansi-language: EN-US; mso-fareast-language: EN-US; mso-bidi-language: AR-SA; '
     'mso-bidi-font-family: &quot;Times New Roman&quot;;">           19-0161105</span></p>', '19-0161105'),
    ('<p><strong>Case:</strong>            18-1591949 </p>', '18-1591949'),
    ('<p><strong>Case:</strong>            18-590287<br />', '18-590287'),
))
def test_parse_case_field_00(input_, expected):
    """Ensure a case field gets parsed correctly."""
    actual = apd.parse_case_field(input_)
    assert actual == expected


@pytest.mark.parametrize(
    'input_, expected',
    (('<span property="dc:title" content="Traffic Fatality #12" class="rdf-meta element-hidden"></span>', '12'), ))
def test_parse_crashes_field_00(input_, expected):
    """Ensure the crashes field gets parsed correctly."""
    actual = apd.parse_crashes_field(input_)
    assert actual == expected


@asynctest.patch("scrapd.core.apd.fetch_detail_page", return_value='')
@pytest.mark.asyncio
async def test_fetch_and_parse_00(empty_page):
    """Ensure an empty page raises an exception."""
    with pytest.raises(RetryError):
        apd.fetch_and_parse.retry.stop = stop_after_attempt(1)
        await apd.fetch_and_parse(None, 'url')


@asynctest.patch("scrapd.core.apd.fetch_detail_page", return_value='Not empty page')
@pytest.mark.asyncio
async def test_fetch_and_parse_01(page, mocker):
    """Ensure an empty page raises an exception."""
    mocker.patch("scrapd.core.apd.parse_page", return_value={})
    with pytest.raises(RetryError):
        apd.fetch_and_parse.retry.stop = stop_after_attempt(1)
        await apd.fetch_and_parse(None, 'url')


@asynctest.patch("scrapd.core.apd.fetch_text", return_value='')
@pytest.mark.asyncio
async def test_fetch_news_page_00(fetch_text):
    """Ensure the fetch function is called with the right parameters."""
    page = 2
    params = {'page': page - 1}
    async with aiohttp.ClientSession() as session:
        try:
            await apd.fetch_news_page(session, page)
        except Exception:
            pass
    fetch_text.assert_called_once_with(session, apd.APD_URL, params)


@asynctest.patch("scrapd.core.apd.fetch_text", return_value='')
@pytest.mark.asyncio
async def test_fetch_detail_page_00(fetch_text):
    """Ensure the fetch function is called with the right parameters."""
    url = fake.uri()
    async with aiohttp.ClientSession() as session:
        try:
            await apd.fetch_detail_page(session, url)
        except Exception:
            pass
    fetch_text.assert_called_once_with(session, url)


@pytest.mark.parametrize('input_,expected',
                         (('<meta name="twitter:title" content="Traffic Fatality #2" />', 'Traffic Fatality #2'), ))
def test_extract_twitter_tittle_meta_00(input_, expected):
    """Ensure we can extract the twitter tittle from the meta tag."""
    actual = apd.extract_twitter_tittle_meta(input_)
    assert actual == expected


@pytest.mark.parametrize('input_,expected', (
    ('<meta name="twitter:description" content="Case:           18-3551763 Date:            December 21, 2018 '
     'Time:            8:20 p.m. Location:     9500 N Mopac SB" />',
     'Case:           18-3551763 Date:            December 21, 2018 Time:            8:20 p.m. '
     'Location:     9500 N Mopac SB'),
    ('<meta name="twitter:description" content="Case:           19-0161105" />', 'Case:           19-0161105'),
))
def test_extract_twitter_description_meta_00(input_, expected):
    """Ensure we can extract the twitter tittle from the meta tag."""
    actual = apd.extract_twitter_description_meta(input_)
    assert actual == expected


@pytest.mark.parametrize('input_,expected', (
    ('Time: </span>   Approximately 01:14a.m.', '01:14a.m.'),
    ('<tag>Time:     08:35 pm<br />', '08:35 pm'),
    ('Time:  8:47  P.M.', '8:47  P.M.'),
    ('Time:12:47 p.M.', '12:47 p.M.'),
    ('Time: 5:16', '5:16'),
    ('Time: 05:16 ', '05:16'),
    ('Time: 18:26', '18:26'),
    ('Time: 22:56', '22:56'),
    ('Time: 54:34', ''),
    ('Time: 28:24', ''),
    ('Time: 4:66 pm', ''),
    ('Time: 18:46 pm', '18:46'),
    ('Time: 00:24 a.m.', '00:24'),
))
def test_parse_time_field_00(input_, expected):
    """Ensure a time field gets parsed correctly."""
    actual = apd.parse_time_field(input_)
    assert actual == expected


@pytest.mark.parametrize('input_,expected', (
    ('<strong>Date:   </strong>April 18, 2019</p>', '04/18/2019'),
    ('>Date:   </strong> Night of May 22 2019</p>', '05/22/2019'),
    ('>Date:</span></strong>   Wednesday, Oct. 3, 2018</p>', '10/03/2018'),
    ('>Date:  night Apr 1-2012</p>', '04/01/2012'),
    ('>Date:  feb. 2 2018</p>', '02/02/2018'),
    ('>Date:  10-1-17</p>', '10/01/2017'),
    ('>Date:  Morning of 2,2,19 </p>', '02/02/2019'),
    ('>Date:  3/3/19</p>', '03/03/2019'),
    ('', ''),
    ('>Date: Afternoon</p>', ''),
))
def test_parse_date_field_00(input_, expected):
    """Ensure a date field gets parsed correctly."""
    actual = apd.parse_date_field(input_)
    assert actual == expected


@pytest.mark.parametrize('input_,expected', (
    ('>Deceased: </strong> Luis Fernando Martinez-Vertiz | Hispanic male | 04/03/1994</p>', \
    'Luis Fernando Martinez-Vertiz | Hispanic male | 04/03/1994'),
    ('>Deceased: </strong> Cecil Wade Walker, White male, D.O.B. 3-7-70<', \
    'Cecil Wade Walker, White male, D.O.B. 3-7-70'),
    ('>Deceased: </span></strong> Halbert Glen Hendricks - Black male - 9-24-78<', \
    'Halbert Glen Hendricks - Black male - 9-24-78'),
    ('', ''),
))
def test_parse_deceased_field_00(input_, expected):
    """Ensure the deceased field gets parsed correctly."""
    actual = apd.parse_deceased_field(input_)


@pytest.mark.parametrize('input_,expected', (
    (
        {
            'Time': 345
        },
        {
            'Time': 345
        },
    ),
    (
        {
            'Time': ['123', '345']
        },
        {
            'Time': '123 345'
        },
    ),
    (
        {
            'Time': ' '
        },
        {},
    ),
    (
        {
            'Time': None
        },
        {},
    ),
))
def test_sanitize_fatality_entity(input_, expected):
    """Ensure field values are sanitized."""
    actual = apd.sanitize_fatality_entity(input_)
    assert actual == expected


@pytest.mark.parametrize('input_,expected', (
    (
        '>Location:</span></strong>     West William Cannon Drive and Ridge Oak Road</p>',
        'West William Cannon Drive and Ridge Oak Road',
    ),
    (
        '>Location:</strong>     183 service road westbound and Payton Gin Rd.</p>',
        '183 service road westbound and Payton Gin Rd.',
    ),
))
def test_parse_location_field_00(input_, expected):
    """Ensure."""
    actual = apd.parse_location_field(input_)
    assert actual == expected<|MERGE_RESOLUTION|>--- conflicted
+++ resolved
@@ -243,7 +243,6 @@
     assert actual == expected
 
 
-<<<<<<< HEAD
 @pytest.mark.parametrize('deceased,expected', (
     ("Rosbel “Rudy” Tamez, Hispanic male (D.O.B. 10-10-54)", {
         Fields.LAST_NAME: "Tamez",
@@ -302,141 +301,6 @@
     assert parsed.get("last") == expected["last"]
 
 
-||||||| merged common ancestors
-=======
-@pytest.mark.parametrize('deceased,expected', (
-    ("Rosbel “Rudy” Tamez, Hispanic male (D.O.B. 10-10-54)", {
-        Fields.FIRST_NAME: "Rosbel",
-        Fields.LAST_NAME: "Tamez",
-        Fields.ETHNICITY: "Hispanic",
-        Fields.GENDER: "male",
-        Fields.DOB: date(1954, 10, 10),
-    }),
-    ("Eva Marie Gonzales, W/F, DOB: 01-22-1961 (passenger)", {
-        Fields.FIRST_NAME: "Eva",
-        Fields.LAST_NAME: "Gonzales",
-        Fields.ETHNICITY: "White",
-        Fields.GENDER: 'female',
-        Fields.DOB: date(1961, 1, 22),
-    }),
-    (
-        'DOB: 01-01-99',
-        {
-            Fields.DOB: date(1999, 1, 1),
-        },
-    ),
-    (
-        'Wing Cheung Chou | Asian male | 08/01/1949',
-        {
-            Fields.FIRST_NAME: "Wing",
-            Fields.LAST_NAME: "Chou",
-            Fields.ETHNICITY: "Asian",
-            Fields.GENDER: "male",
-            Fields.DOB: date(1949, 8, 1),
-        },
-    ),
-    (
-        'Christopher M Peterson W/M 10-8-1981',
-        {
-            Fields.FIRST_NAME: "Christopher",
-            Fields.LAST_NAME: "Peterson",
-            Fields.ETHNICITY: "White",
-            Fields.GENDER: "male",
-            Fields.DOB: date(1981, 10, 8),
-        },
-    ),
-    (
-        'Luis Angel Tinoco, Hispanic male (11-12-07',
-        {
-            Fields.FIRST_NAME: "Luis",
-            Fields.LAST_NAME: "Tinoco",
-            Fields.ETHNICITY: "Hispanic",
-            Fields.GENDER: "male",
-            Fields.DOB: date(2007, 11, 12)
-        },
-    ),
-    (
-        'Ronnie Lee Hall, White male, 8-28-51',
-        {
-            Fields.FIRST_NAME: "Ronnie",
-            Fields.LAST_NAME: "Hall",
-            Fields.ETHNICITY: "White",
-            Fields.GENDER: "male",
-            Fields.DOB: date(1951, 8, 28)
-        },
-    ),
-    (
-        'Hispanic male, 19 years of age',
-        {
-            Fields.ETHNICITY: "Hispanic",
-            Fields.GENDER: "male",
-            Fields.AGE: 19,
-        },
-    ),
-    (
-        'Ernesto Gonzales Garcia, H/M, (DOB: 11/15/1977) ',
-        {
-            Fields.FIRST_NAME: "Ernesto",
-            Fields.LAST_NAME: "Garcia",
-            Fields.ETHNICITY: "Hispanic",
-            Fields.GENDER: "male",
-            Fields.DOB: date(1977, 11, 15)
-        },
-    ),
-    (
-        'B/F, DOB: 01-01-99',
-        {
-            Fields.ETHNICITY: "Black",
-            Fields.GENDER: "female",
-            Fields.DOB: date(1999, 1, 1)
-        },
-    ),
-))
-def test_process_deceased_field_00(deceased, expected):
-    """Ensure a deceased field is parsed correctly."""
-    d = apd.process_deceased_field(deceased)
-    for key in expected:
-        assert d[key] == expected[key]
-
-
-@pytest.mark.parametrize('name,expected', (
-    (['Jonathan,', 'Garcia-Pineda,'], {
-        'first': 'Jonathan',
-        'last': 'Garcia-Pineda'
-    }),
-    (['Rosbel', '“Rudy”', 'Tamez'], {
-        'first': 'Rosbel',
-        'last': 'Tamez'
-    }),
-    (['Christopher', 'M', 'Peterson'], {
-        'first': 'Christopher',
-        'last': 'Peterson'
-    }),
-    (['David', 'Adam', 'Castro,'], {
-        'first': 'David',
-        'last': 'Castro'
-    }),
-    (['Delta', 'Olin,'], {
-        'first': 'Delta',
-        'last': 'Olin'
-    }),
-    (None, {
-        'first': None,
-        'last': None,
-    }),
-    (['Carlos', 'Cardenas', 'Jr.'], {
-        'first': 'Carlos',
-        'last': 'Cardenas',
-    }),
-))
-def test_parse_name(name, expected):
-    """Ensure parser finds the first and last name given the full name."""
-    parsed = apd.parse_name(name)
-    assert parsed.get("first") == expected["first"]
-    assert parsed.get("last") == expected["last"]
-
-
->>>>>>> 61b11f2624c5245bb4b37b278a29cc3b56dcb855
 def test_extract_traffic_fatalities_page_details_link_01():
     """Ensure page detail links are extracted from news page."""
     news_page = """
