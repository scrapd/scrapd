--- conflicted
+++ resolved
@@ -22,20 +22,11 @@
     Parse the date from an unspecified format to the specified format.
 
     :param str date:
-<<<<<<< HEAD
     :return: a date string in the uniform %m/%d/%Y format.
     :rtype: str
     """
     dt = parse_date(date)
     return datetime.datetime.strftime(dt, "%m/%d/%Y")
-=======
-    :return: a date string in the uniform %d/%m/%Y format.
-    :rtype: str
-    """
-    dt = parse_date(date)
-    return datetime.datetime.strftime(dt, "%d/%m/%Y")
->>>>>>> 76ccc0e6
-
 
 def from_date(date):
     """
